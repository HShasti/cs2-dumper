--- conflicted
+++ resolved
@@ -65,11 +65,7 @@
                     let mut result: usize = 0;
 
                     process.read_memory_raw(
-<<<<<<< HEAD
-                        address.add(start.try_into().unwrap()),
-=======
                         address + start,
->>>>>>> a4b9e4ab
                         &mut result as *mut _ as *mut _,
                         end - start,
                     )?;
@@ -152,8 +148,6 @@
 
     fn setup() -> Result<Process> {
         let mut process = Process::new("cs2.exe")?;
-
-        process.initialize()?;
 
         Ok(process)
     }
